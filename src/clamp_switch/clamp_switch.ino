/* Pin layout
 *  Arduino ---> Clamp control
 *  Red ---> GND  
 *  White ---> 5V  
 *  Black ---> Signal 1 
 *  Green ---> Signal 2 
 *  
 *  Clamp switches armrest pin layout:
 *     up/down    open/close
 *P:  11    12     9     10   
 *    S2    S1     S4    S3
 *    R''   B''    R     B
 *  
 *  
 *  Limit switch ---> Arduino
 *  Clamp_movement & Clamp_grasp
 *  COM ---> 5V
 *  NC ---> R, GNDx
 *  
 *  FSR ---> Arduino 
 *  FSR_R ---> 5V
 *  FSR_L ---> R-GND, A0 
 *  
 *  Stretch sensor ---> Arduino
 *  SS_r ---> 5V 
 *  SS_l ---> 10k R -- GND, A1
 *  
 */

#include <ros.h>
#include <std_msgs/Bool.h>
#include <std_msgs/Float32.h>
#include <std_msgs/Int16.h>

<<<<<<< HEAD
std_msgs::Int16 force_msg;
std_msgs::Bool switch_up_msg;
std_msgs::Bool switch_down_msg;
std_msgs::Bool switch_open_msg;
std_msgs::Bool switch_close_msg;
std_msgs::Float32 stretch_msg;

=======
>>>>>>> 09135fdf25066ab4acbfb7dca833b23923c7bc7a
void switchCallback(const std_msgs::Bool&);
void clampmovementCallback(const std_msgs::Float32&);
void clampgraspCallback(const std_msgs::Float32&);

// Limit switch
int limit_switch_up = 7;
int limit_switch_down = 6;
int limit_switch_open = 5;
int limit_switch_close = 4;

const int led = 13;
bool switch_status_up;
bool switch_status_down;
bool switch_status_open;
bool switch_status_close;

// Force Sensitive Resistor
int fsrPin = A0;
int16_t fsrReading;

// Stretch sensor
int stretch_sensor_1_pin = A1;
int stretch_sensor_2_pin = A2;

// Clamp switch
const int RAISE_PIN_SIGNAL_1 = 9;
const int RAISE_PIN_SIGNAL_2 = 10;

const int OPEN_PIN_SIGNAL_1 = 11;
const int OPEN_PIN_SIGNAL_2 = 12;

const int PWM_MIN_1 = 120;
const int PWM_MIDDLE_1 = 190;
const int PWM_MAX_1 = 255;

const int PWM_MIN_2 = 80;
const int PWM_MIDDLE_2 = 127;
const int PWM_MAX_2 = 170;

bool clamp_switch;
float clamp_movement;
float clamp_grasp;

// ROS
ros::NodeHandle nh;

// Limit switch
std_msgs::Bool switch_up_msg;
std_msgs::Bool switch_down_msg;
std_msgs::Bool switch_open_msg;
ros::Publisher limit_switch_up_pub("switch_status_up", &switch_up_msg);
ros::Publisher limit_switch_down_pub("switch_status_down", &switch_down_msg);
ros::Publisher limit_switch_open_pub("switch_status_open", &switch_open_msg);
<<<<<<< HEAD
ros::Publisher limit_switch_close_pub("switch_status_close", &switch_close_msg);
=======
std_msgs::Int16 debug_msg;
ros::Publisher debug_pub("debug", &debug_msg);
>>>>>>> 09135fdf25066ab4acbfb7dca833b23923c7bc7a

// FSR
std_msgs::Int16 force_msg;
ros::Publisher force_pub("force", &force_msg);

// Stretch sensor
std_msgs::Float32 stretch_msg;
ros::Publisher stretch_sensor_pub("stretch_length", &stretch_msg);

// Clamp switch 
ros::Subscriber<std_msgs::Bool> clamp_switch_sub("clamp_switch_node/clamp_switch", &switchCallback);
ros::Subscriber<std_msgs::Float32> clamp_movement_sub("clamp_switch_node/clamp_movement", &clampmovementCallback);
ros::Subscriber<std_msgs::Float32> clamp_grasp_sub("clamp_switch_node/clamp_grasp", &clampgraspCallback);
//
void setup() 
{
  nh.initNode();
  
  // Limit switch
  pinMode(limit_switch_up, INPUT);
  pinMode(led, OUTPUT);
  digitalWrite(led,HIGH);
  nh.advertise(limit_switch_up_pub);

  pinMode(limit_switch_down, INPUT);
  digitalWrite(led,HIGH);
  nh.advertise(limit_switch_down_pub);

  pinMode(limit_switch_open, INPUT);
  digitalWrite(led,HIGH);
  nh.advertise(limit_switch_open_pub);

<<<<<<< HEAD
  pinMode(limit_switch_close, INPUT);
  pinMode(led, OUTPUT);
  digitalWrite(led, HIGH);
  nh.advertise(limit_switch_close_pub);
=======
  nh.advertise(debug_pub);
>>>>>>> 09135fdf25066ab4acbfb7dca833b23923c7bc7a

  // FSR
  nh.advertise(force_pub);

  // Stretch sensor
  nh.advertise(stretch_sensor_pub);
  
  // Clamp
  nh.subscribe(clamp_switch_sub);
  nh.subscribe(clamp_movement_sub);
  nh.subscribe(clamp_grasp_sub);

  pinMode(RAISE_PIN_SIGNAL_1, OUTPUT);
  pinMode(RAISE_PIN_SIGNAL_2, OUTPUT);
  pinMode(OPEN_PIN_SIGNAL_1, OUTPUT);
  pinMode(OPEN_PIN_SIGNAL_2, OUTPUT);

  analogWrite(RAISE_PIN_SIGNAL_1, PWM_MIDDLE_2);
  analogWrite(RAISE_PIN_SIGNAL_2, PWM_MIDDLE_1);
  analogWrite(OPEN_PIN_SIGNAL_1, PWM_MIDDLE_2);
  analogWrite(OPEN_PIN_SIGNAL_2, PWM_MIDDLE_1);

  Serial.begin(19200);
}

void loop() 
{
  
  // Limit switch
  // Up
  if (digitalRead(limit_switch_up) == LOW)
  {
    digitalWrite(led, HIGH);
    switch_status_up = true;
  }
  else
  {
    digitalWrite(led, LOW);
    switch_status_up = false;
  }
  switch_up_msg.data = switch_status_up;
  limit_switch_up_pub.publish(&switch_up_msg);
  delay(10);

  // Down
  if (digitalRead(limit_switch_down) == LOW)
  {
    digitalWrite(led, HIGH);
    switch_status_down = true;
  }
  else
  {
    digitalWrite(led, LOW);
    switch_status_down = false;
  }
  switch_down_msg.data = switch_status_down;
  limit_switch_down_pub.publish(&switch_down_msg);
  delay(10);

  // Open
  if (digitalRead(limit_switch_open) == LOW)
  {
    digitalWrite(led, HIGH);
    switch_status_open = true;
  }
  else
  {
    digitalWrite(led, LOW);
    switch_status_open = false;
  }
  switch_open_msg.data = switch_status_open;
  limit_switch_open_pub.publish(&switch_open_msg);
<<<<<<< HEAD

  // Close
  if (digitalRead(limit_switch_close) == LOW)
  {
    digitalWrite(led, HIGH);
    switch_status_close = true;
  }
  else
  {
    digitalWrite(led, LOW);
    switch_status_close = false;
  }
  switch_close_msg.data = switch_status_close;
  limit_switch_close_pub.publish(&switch_close_msg);
=======
  delay(10);
>>>>>>> 09135fdf25066ab4acbfb7dca833b23923c7bc7a
  
  // FSR
  fsrReading = analogRead(fsrPin);
  force_msg.data = fsrReading;
  force_pub.publish(&force_msg);
  delay(10);

  // Stretch sensor
  float stretch_value;
  
  int value_1;
  int v_1_in = 5;
  float v_1_out = 0;
  float r_1_1 = 10;
  float r_1_2 = 0;
  float val_1;
  float buffer_1 = 0;
  value_1 = analogRead(stretch_sensor_1_pin);
  v_1_out = (5.0 / 1023.0) * value_1;
  buffer_1 = (v_1_in / v_1_out) - 1;
  r_1_2 = r_1_1 / buffer_1;
  val_1 = 1000 / r_1_2;
  
  int value_2;
  int v_2_in = 5;
  float v_2_out = 0;
  float r_2_1 = 10;
  float r_2_2 = 0;
  float val_2;
  float buffer_2 = 0;
  value_2 = analogRead(stretch_sensor_2_pin);
  v_2_out = (5.0 / 1023.0) * value_2;
  buffer_2 = (v_2_in / v_2_out) - 1;
  r_2_2 = r_2_1 / buffer_2;
  val_2 = 1000 / r_2_2;

  stretch_value = (val_1 + val_2) / 2;
  
  stretch_msg.data = stretch_value;
  stretch_sensor_pub.publish( &stretch_msg );
  delay(10);
  
  // Clamp switch control

  // Clamp movement up and down
  if (clamp_movement <= 0)
  {
  // Check for the limit switch
    if (switch_status_up == false)
    {
      int pwm_signal_move_1 = map(100*clamp_movement, -100, 100, PWM_MIN_1, PWM_MAX_1);
      int pwm_signal_move_2 = map(100*clamp_movement, -100, 100, PWM_MAX_2, PWM_MIN_2);

      analogWrite(RAISE_PIN_SIGNAL_1, pwm_signal_move_1);
      analogWrite(RAISE_PIN_SIGNAL_2, pwm_signal_move_2);
    }
    else
    {
      analogWrite(RAISE_PIN_SIGNAL_1, PWM_MIDDLE_1);
      analogWrite(RAISE_PIN_SIGNAL_2, PWM_MIDDLE_2);
    }
  }
  
  else if (clamp_movement > 0)
  {
    if (switch_status_down == false)
    {
      int pwm_signal_move_1 = map(100*clamp_movement, -100, 100, PWM_MIN_1, PWM_MAX_1);
      int pwm_signal_move_2 = map(100*clamp_movement, -100, 100, PWM_MAX_2, PWM_MIN_2);

      analogWrite(RAISE_PIN_SIGNAL_1, pwm_signal_move_1);
      analogWrite(RAISE_PIN_SIGNAL_2, pwm_signal_move_2);
    }
    else
    {
      analogWrite(RAISE_PIN_SIGNAL_1, PWM_MIDDLE_1);
      analogWrite(RAISE_PIN_SIGNAL_2, PWM_MIDDLE_2);
    }
  }
  
  // Clamp open and close
  
  if (clamp_grasp <= 0) 
  {
    // Checking for the plate position
    if ((stretch_value > 16.0 && stretch_value < 22.0) && (fsrReading > 400))
    {
      // Check limit switch
      if (switch_status_close == false)
      {
        int pwm_signal_grasp_1 = map(100*clamp_grasp, -100, 100, PWM_MIN_1, PWM_MAX_1);
        int pwm_signal_grasp_2 = map(100*clamp_grasp, -100, 100, PWM_MAX_2, PWM_MIN_2);
  
<<<<<<< HEAD
      analogWrite(OPEN_PIN_SIGNAL_1, pwm_signal_grasp_1);
      analogWrite(OPEN_PIN_SIGNAL_2, pwm_signal_grasp_2);
       
=======
        analogWrite(SIGNAL_PIN_3, pwm_signal_grasp_1);
        analogWrite(SIGNAL_PIN_4, pwm_signal_grasp_2);
      }
>>>>>>> b05f85f3
    }
    else
    {
      analogWrite(OPEN_PIN_SIGNAL_1, PWM_MIDDLE_1);
      analogWrite(OPEN_PIN_SIGNAL_2, PWM_MIDDLE_2);
    }
  }
  else if (clamp_grasp > 0)
  {
    // Check for limit switch
    if (switch_status_open == false)
    {
      int pwm_signal_grasp_1 = map(100*clamp_grasp, -100, 100, PWM_MIN_1, PWM_MAX_1);
      int pwm_signal_grasp_2 = map(100*clamp_grasp, -100, 100, PWM_MAX_2, PWM_MIN_2);
  
      analogWrite(OPEN_PIN_SIGNAL_1, pwm_signal_grasp_1);
      analogWrite(OPEN_PIN_SIGNAL_2, pwm_signal_grasp_2);
    } 
    else
    {
      analogWrite(OPEN_PIN_SIGNAL_1, PWM_MIDDLE_1);
      analogWrite(OPEN_PIN_SIGNAL_2, PWM_MIDDLE_2);
    }
  }
  
  nh.spinOnce();
  delay(100);
}

// Clamp switch
void switchCallback(const std_msgs::Bool& msg)
{
  clamp_switch = msg.data;
}

// Clamp movement
void clampmovementCallback(const std_msgs::Float32& msg)
{
  clamp_movement = msg.data;
}

// Clamp grasp
void clampgraspCallback(const std_msgs::Float32& msg)
{
  clamp_grasp = msg.data;
}<|MERGE_RESOLUTION|>--- conflicted
+++ resolved
@@ -1,5 +1,5 @@
 /* Pin layout
- *  Arduino ---> Clamp control
+ *  Switch Pin ---> Clamp control
  *  Red ---> GND  
  *  White ---> 5V  
  *  Black ---> Signal 1 
@@ -7,9 +7,9 @@
  *  
  *  Clamp switches armrest pin layout:
  *     up/down    open/close
- *P:  11    12     9     10   
- *    S2    S1     S4    S3
- *    R''   B''    R     B
+ *P:  9       10      11     12   
+ *    Raise 1 Raise 2 Open 1 Open 2
+ *    R''     B''     R      B
  *  
  *  
  *  Limit switch ---> Arduino
@@ -32,16 +32,7 @@
 #include <std_msgs/Float32.h>
 #include <std_msgs/Int16.h>
 
-<<<<<<< HEAD
-std_msgs::Int16 force_msg;
-std_msgs::Bool switch_up_msg;
-std_msgs::Bool switch_down_msg;
-std_msgs::Bool switch_open_msg;
-std_msgs::Bool switch_close_msg;
-std_msgs::Float32 stretch_msg;
-
-=======
->>>>>>> 09135fdf25066ab4acbfb7dca833b23923c7bc7a
+
 void switchCallback(const std_msgs::Bool&);
 void clampmovementCallback(const std_msgs::Float32&);
 void clampgraspCallback(const std_msgs::Float32&);
@@ -62,6 +53,7 @@
 int fsrPin = A0;
 int16_t fsrReading;
 
+
 // Stretch sensor
 int stretch_sensor_1_pin = A1;
 int stretch_sensor_2_pin = A2;
@@ -92,15 +84,11 @@
 std_msgs::Bool switch_up_msg;
 std_msgs::Bool switch_down_msg;
 std_msgs::Bool switch_open_msg;
+std_msgs::Bool switch_close_msg;
 ros::Publisher limit_switch_up_pub("switch_status_up", &switch_up_msg);
 ros::Publisher limit_switch_down_pub("switch_status_down", &switch_down_msg);
 ros::Publisher limit_switch_open_pub("switch_status_open", &switch_open_msg);
-<<<<<<< HEAD
 ros::Publisher limit_switch_close_pub("switch_status_close", &switch_close_msg);
-=======
-std_msgs::Int16 debug_msg;
-ros::Publisher debug_pub("debug", &debug_msg);
->>>>>>> 09135fdf25066ab4acbfb7dca833b23923c7bc7a
 
 // FSR
 std_msgs::Int16 force_msg;
@@ -133,14 +121,10 @@
   digitalWrite(led,HIGH);
   nh.advertise(limit_switch_open_pub);
 
-<<<<<<< HEAD
   pinMode(limit_switch_close, INPUT);
   pinMode(led, OUTPUT);
   digitalWrite(led, HIGH);
   nh.advertise(limit_switch_close_pub);
-=======
-  nh.advertise(debug_pub);
->>>>>>> 09135fdf25066ab4acbfb7dca833b23923c7bc7a
 
   // FSR
   nh.advertise(force_pub);
@@ -158,12 +142,12 @@
   pinMode(OPEN_PIN_SIGNAL_1, OUTPUT);
   pinMode(OPEN_PIN_SIGNAL_2, OUTPUT);
 
-  analogWrite(RAISE_PIN_SIGNAL_1, PWM_MIDDLE_2);
-  analogWrite(RAISE_PIN_SIGNAL_2, PWM_MIDDLE_1);
-  analogWrite(OPEN_PIN_SIGNAL_1, PWM_MIDDLE_2);
-  analogWrite(OPEN_PIN_SIGNAL_2, PWM_MIDDLE_1);
-
-  Serial.begin(19200);
+  analogWrite(RAISE_PIN_SIGNAL_1, PWM_MIDDLE_1);
+  analogWrite(RAISE_PIN_SIGNAL_2, PWM_MIDDLE_2);
+  analogWrite(OPEN_PIN_SIGNAL_1, PWM_MIDDLE_1);
+  analogWrite(OPEN_PIN_SIGNAL_2, PWM_MIDDLE_2);
+
+  Serial.begin(57600);
 }
 
 void loop() 
@@ -213,7 +197,6 @@
   }
   switch_open_msg.data = switch_status_open;
   limit_switch_open_pub.publish(&switch_open_msg);
-<<<<<<< HEAD
 
   // Close
   if (digitalRead(limit_switch_close) == LOW)
@@ -228,15 +211,11 @@
   }
   switch_close_msg.data = switch_status_close;
   limit_switch_close_pub.publish(&switch_close_msg);
-=======
-  delay(10);
->>>>>>> 09135fdf25066ab4acbfb7dca833b23923c7bc7a
   
   // FSR
   fsrReading = analogRead(fsrPin);
   force_msg.data = fsrReading;
   force_pub.publish(&force_msg);
-  delay(10);
 
   // Stretch sensor
   float stretch_value;
@@ -268,10 +247,14 @@
   val_2 = 1000 / r_2_2;
 
   stretch_value = (val_1 + val_2) / 2;
+
+  // DEBUG: manually set reading that is within the tolerance for plate movement
+  // so that the plate does not have to be manually moved for the close command
+  // to run.
+  stretch_value = 20;
   
   stretch_msg.data = stretch_value;
   stretch_sensor_pub.publish( &stretch_msg );
-  delay(10);
   
   // Clamp switch control
 
@@ -316,7 +299,7 @@
   if (clamp_grasp <= 0) 
   {
     // Checking for the plate position
-    if ((stretch_value > 16.0 && stretch_value < 22.0) && (fsrReading > 400))
+    if (stretch_value > 16.0 && stretch_value < 22.0)
     {
       // Check limit switch
       if (switch_status_close == false)
@@ -324,15 +307,9 @@
         int pwm_signal_grasp_1 = map(100*clamp_grasp, -100, 100, PWM_MIN_1, PWM_MAX_1);
         int pwm_signal_grasp_2 = map(100*clamp_grasp, -100, 100, PWM_MAX_2, PWM_MIN_2);
   
-<<<<<<< HEAD
-      analogWrite(OPEN_PIN_SIGNAL_1, pwm_signal_grasp_1);
-      analogWrite(OPEN_PIN_SIGNAL_2, pwm_signal_grasp_2);
-       
-=======
-        analogWrite(SIGNAL_PIN_3, pwm_signal_grasp_1);
-        analogWrite(SIGNAL_PIN_4, pwm_signal_grasp_2);
+        analogWrite(OPEN_PIN_SIGNAL_1, pwm_signal_grasp_1);
+        analogWrite(OPEN_PIN_SIGNAL_2, pwm_signal_grasp_2);
       }
->>>>>>> b05f85f3
     }
     else
     {

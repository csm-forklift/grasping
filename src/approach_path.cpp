--- conflicted
+++ resolved
@@ -263,12 +263,8 @@
     void straightLineControlPoints()
     {
         /**
-<<<<<<< HEAD
          * Generates control points for a straight line from the forklift's
          * current position to the roll's current position.
-=======
-         * Generates control points for a straight line from the forklift's current position to the roll's current position.
->>>>>>> 4753ce73
          */
     }
 
